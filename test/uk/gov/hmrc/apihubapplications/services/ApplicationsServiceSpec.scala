--- conflicted
+++ resolved
@@ -324,14 +324,7 @@
       val idmsConnector = mock[IdmsConnector]
       val service = new ApplicationsService(repository, clock, idmsConnector)
 
-<<<<<<< HEAD
-      val newScopes = Seq(
-        NewScope("test-name-1", Seq(Primary)),
-        NewScope("test-name-2", Seq(Secondary, Primary))
-      )
-=======
       val newScope = NewScope("test-name-1", Seq(Primary))
->>>>>>> 12969275
 
       val testAppId = "test-app-id"
       val app = Application(
@@ -580,6 +573,7 @@
         environments = envs
       )
 
+
       when(repository.findById(ArgumentMatchers.eq(testAppId))).thenReturn(Future.successful(Some(app)))
 
       service.setPendingPrimaryScopeStatusToApproved(testAppId, scopeName) map {
@@ -615,51 +609,6 @@
 
   }
 
-<<<<<<< HEAD
-  "FetchCredentialsMapper" - {
-    "must process an empty collection" in {
-      val actual = ApplicationsService.FetchCredentialsMapper.mapToCredential(Seq.empty)
-
-      actual mustBe Right(Seq.empty)
-    }
-
-    "must map successful results correctly" in {
-      val clientResponse1 = ClientResponse("test-client-id-1", "test-secret-1")
-      val clientResponse2 = ClientResponse("test-client-id-2", "test-secret-2")
-
-      val actual = ApplicationsService.FetchCredentialsMapper.mapToCredential(
-        Seq(
-          Right(clientResponse1),
-          Right(clientResponse2)
-        )
-      )
-
-      val expected = Seq(
-        clientResponse1.asCredentialWithSecret(),
-        clientResponse2.asCredentialWithSecret()
-      )
-
-      actual mustBe Right(expected)
-    }
-
-    "must return IdmsException if any individual result has failed" in {
-      val clientResponse1 = ClientResponse("test-client-id-1", "test-secret-1")
-      val clientResponse2 = ClientResponse("test-client-id-2", "test-secret-2")
-
-      val actual = ApplicationsService.FetchCredentialsMapper.mapToCredential(
-        Seq(
-          Right(clientResponse1),
-          Right(clientResponse2),
-          Left(IdmsException("test-message"))
-        )
-      )
-
-      actual.left.value mustBe a[IdmsException]
-    }
-  }
-
-=======
->>>>>>> 12969275
   "create primary secret" - {
     "must map success result" in {
       val repository = mock[ApplicationsRepository]
