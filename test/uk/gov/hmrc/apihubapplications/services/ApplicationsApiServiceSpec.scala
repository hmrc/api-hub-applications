--- conflicted
+++ resolved
@@ -23,17 +23,14 @@
 import org.scalatest.freespec.AsyncFreeSpec
 import org.scalatest.matchers.must.Matchers
 import org.scalatestplus.mockito.MockitoSugar
-<<<<<<< HEAD
 import play.api.libs.json.Json
 import uk.gov.hmrc.apihubapplications.connectors.{EmailConnector, IdmsConnector}
 import uk.gov.hmrc.apihubapplications.models.application.ApplicationLenses.*
 import uk.gov.hmrc.apihubapplications.models.application.*
 import uk.gov.hmrc.apihubapplications.models.exception.IdmsException.CallError
-=======
 import uk.gov.hmrc.apihubapplications.connectors.EmailConnector
 import uk.gov.hmrc.apihubapplications.models.application.ApplicationLenses._
 import uk.gov.hmrc.apihubapplications.models.application._
->>>>>>> ab75cc95
 import uk.gov.hmrc.apihubapplications.models.exception.{ApiNotFoundException, ApplicationNotFoundException, IdmsException, TeamNotFoundException}
 import uk.gov.hmrc.apihubapplications.models.requests.AddApiRequest
 import uk.gov.hmrc.apihubapplications.models.team.Team
@@ -423,17 +420,6 @@
 
 
   private case class Fixture(
-<<<<<<< HEAD
-                              searchService: ApplicationsSearchService,
-                              accessRequestsService: AccessRequestsService,
-                              teamsService: TeamsService,
-                              repository: ApplicationsRepository,
-                              idmsConnector: IdmsConnector,
-                              emailConnector: EmailConnector,
-                              scopeFixer: ScopeFixer,
-                              service: ApplicationsApiService
-                            )
-=======
     searchService: ApplicationsSearchService,
     accessRequestsService: AccessRequestsService,
     teamsService: TeamsService,
@@ -442,7 +428,6 @@
     scopeFixer: ScopeFixer,
     service: ApplicationsApiService
   )
->>>>>>> ab75cc95
 
   private def buildFixture: Fixture = {
     val searchService = mock[ApplicationsSearchService]
@@ -455,11 +440,10 @@
     Fixture(searchService, accessRequestsService, teamsService, repository, emailConnector, scopeFixer, service)
   }
 
-
-  object ApplicationsApiServiceSpec {
-
-    val clock: Clock = Clock.fixed(Instant.now(), ZoneId.systemDefault())
-
-  }
+}
+
+object ApplicationsApiServiceSpec {
+
+  val clock: Clock = Clock.fixed(Instant.now(), ZoneId.systemDefault())
 
 }