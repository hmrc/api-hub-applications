--- conflicted
+++ resolved
@@ -35,13 +35,8 @@
 import uk.gov.hmrc.apihubapplications.connectors.{APIMConnector, APIMConnectorImpl}
 import uk.gov.hmrc.apihubapplications.controllers.DeployApiControllerSpec.buildFixture
 import uk.gov.hmrc.apihubapplications.controllers.actions.{FakeIdentifierAction, IdentifierAction}
-<<<<<<< HEAD
 import uk.gov.hmrc.apihubapplications.models.exception.ApimException
 import uk.gov.hmrc.apihubapplications.models.simpleapideployment.{GenerateRequest, InvalidOasResponse, SuccessfulGenerateResponse, ValidationFailure}
-=======
-import uk.gov.hmrc.apihubapplications.models.exception.SimpleApiDeploymentException
-import uk.gov.hmrc.apihubapplications.models.simpleapideployment.{DeploymentsRequest, InvalidOasResponse, SuccessfulDeploymentsResponse, ValidationFailure}
->>>>>>> b774ca54
 import uk.gov.hmrc.apihubapplications.utils.CryptoUtils
 
 import scala.concurrent.Future
@@ -74,11 +69,7 @@
           )
           .withBody(json)
 
-<<<<<<< HEAD
-        when(fixture.simpleApiDeploymentConnector.generateSecondary(ArgumentMatchers.eq(deployRequest))(any()))
-=======
-        when(fixture.simpleApiDeploymentConnector.deployments(ArgumentMatchers.eq(deployRequest))(any()))
->>>>>>> b774ca54
+        when(fixture.simpleApiDeploymentConnector.deploymentsSecondary(ArgumentMatchers.eq(deployRequest))(any()))
           .thenReturn(Future.successful(Right(deployResponse)))
 
         val result = route(fixture.application, request).value
@@ -108,11 +99,7 @@
           )
           .withBody(json)
 
-<<<<<<< HEAD
-        when(fixture.simpleApiDeploymentConnector.generateSecondary(ArgumentMatchers.eq(deployRequest))(any()))
-=======
-        when(fixture.simpleApiDeploymentConnector.deployments(ArgumentMatchers.eq(deployRequest))(any()))
->>>>>>> b774ca54
+        when(fixture.simpleApiDeploymentConnector.deploymentsSecondary(ArgumentMatchers.eq(deployRequest))(any()))
           .thenReturn(Future.successful(Right(deployResponse)))
 
         val result = route(fixture.application, request).value
@@ -161,11 +148,7 @@
           )
           .withBody(json)
 
-<<<<<<< HEAD
-        when(fixture.simpleApiDeploymentConnector.generateSecondary(ArgumentMatchers.eq(deployRequest))(any()))
-=======
-        when(fixture.simpleApiDeploymentConnector.deployments(ArgumentMatchers.eq(deployRequest))(any()))
->>>>>>> b774ca54
+        when(fixture.simpleApiDeploymentConnector.deploymentsSecondary(ArgumentMatchers.eq(deployRequest))(any()))
           .thenReturn(Future.successful(response))
 
         val result = route(fixture.application, request).value
@@ -186,13 +169,8 @@
       )
       val json = Json.toJson(deployRequest)
 
-<<<<<<< HEAD
-      when(fixture.simpleApiDeploymentConnector.generateSecondary(ArgumentMatchers.eq(deployRequest))(any()))
+      when(fixture.simpleApiDeploymentConnector.deploymentsSecondary(ArgumentMatchers.eq(deployRequest))(any()))
         .thenReturn(Future.successful(Left(ApimException.unexpectedResponse(500))))
-=======
-      when(fixture.simpleApiDeploymentConnector.deployments(ArgumentMatchers.eq(deployRequest))(any()))
-        .thenReturn(Future.successful(Left(SimpleApiDeploymentException.unexpectedResponse(500))))
->>>>>>> b774ca54
 
       running(fixture.application) {
         val request: Request[JsValue] = FakeRequest(POST, routes.DeployApiController.generate().url)
