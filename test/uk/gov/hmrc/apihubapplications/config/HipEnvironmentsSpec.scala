/*
 * Copyright 2025 HM Revenue & Customs
 *
 * Licensed under the Apache License, Version 2.0 (the "License");
 * you may not use this file except in compliance with the License.
 * You may obtain a copy of the License at
 *
 *     http://www.apache.org/licenses/LICENSE-2.0
 *
 * Unless required by applicable law or agreed to in writing, software
 * distributed under the License is distributed on an "AS IS" BASIS,
 * WITHOUT WARRANTIES OR CONDITIONS OF ANY KIND, either express or implied.
 * See the License for the specific language governing permissions and
 * limitations under the License.
 */

package uk.gov.hmrc.apihubapplications.config

import com.typesafe.config.ConfigFactory
import org.scalatest.freespec.AsyncFreeSpec
import org.scalatest.matchers.must.Matchers
import org.scalatestplus.mockito.MockitoSugar
import play.api.Configuration

class HipEnvironmentsSpec  extends AsyncFreeSpec with Matchers with MockitoSugar {

  "HipEnvironments" - {
    val hipEnvironments = new ConfigurationHipEnvironmentsImpl(Configuration(ConfigFactory.parseString(
      s"""
         |hipEnvironments = {
<<<<<<< HEAD
         |    test = {
         |        id = "test",
         |        rank = 2,
         |        isProductionLike = false,
         |        apimUrl = "http://localhost:15027/apim-proxy/api-hub-apim-stubs"
         |        clientId = "apim-stub-client-id",
         |        secret = "apim-stub-secret",
         |        useProxy = false,
         |        apimEnvironmentName = "test"
         |    },
         |    production = {
         |        id = "production",
         |        rank = 1,
         |        isProductionLike = true,
         |        apimUrl = "http://localhost:15026/api-hub-apim-stubs"
         |        clientId = "apim-stub-client-id",
         |        secret = "apim-stub-secret",
         |        useProxy = false,
         |        apimEnvironmentName = "production"
         |    }
=======
         |    environments = {
         |        production = {
         |            id = "production",
         |            rank = 1,
         |            apimUrl = "http://localhost:15026/api-hub-apim-stubs"
         |            clientId = "apim-stub-client-id",
         |            secret = "apim-stub-secret",
         |            useProxy = false
         |        },
         |        test = {
         |            id = "test",
         |            rank = 2,
         |            apimUrl = "http://localhost:15027/apim-proxy/api-hub-apim-stubs"
         |            clientId = "apim-stub-client-id",
         |            secret = "apim-stub-secret",
         |            useProxy = true,
         |            apiKey = "some-magic-key"
         |            promoteTo = "pre-production"
         |        }
         |    },
         |    production = "production",
         |    deployTo = "test",
         |    validateIn = "production"
>>>>>>> 14ee78fe
         |}
         |""".stripMargin)))
    "must have its environments in the right order" in {
      hipEnvironments.environments.map(_.id) must contain theSameElementsInOrderAs  Seq("production", "test")
    }
    "must return the correct production environment" in {
      hipEnvironments.production.id mustBe "production"
    }
    "must return the correct deployment environment" in {
      hipEnvironments.deployTo.id mustBe "test"
    }
  }

}<|MERGE_RESOLUTION|>--- conflicted
+++ resolved
@@ -28,28 +28,6 @@
     val hipEnvironments = new ConfigurationHipEnvironmentsImpl(Configuration(ConfigFactory.parseString(
       s"""
          |hipEnvironments = {
-<<<<<<< HEAD
-         |    test = {
-         |        id = "test",
-         |        rank = 2,
-         |        isProductionLike = false,
-         |        apimUrl = "http://localhost:15027/apim-proxy/api-hub-apim-stubs"
-         |        clientId = "apim-stub-client-id",
-         |        secret = "apim-stub-secret",
-         |        useProxy = false,
-         |        apimEnvironmentName = "test"
-         |    },
-         |    production = {
-         |        id = "production",
-         |        rank = 1,
-         |        isProductionLike = true,
-         |        apimUrl = "http://localhost:15026/api-hub-apim-stubs"
-         |        clientId = "apim-stub-client-id",
-         |        secret = "apim-stub-secret",
-         |        useProxy = false,
-         |        apimEnvironmentName = "production"
-         |    }
-=======
          |    environments = {
          |        production = {
          |            id = "production",
@@ -57,7 +35,9 @@
          |            apimUrl = "http://localhost:15026/api-hub-apim-stubs"
          |            clientId = "apim-stub-client-id",
          |            secret = "apim-stub-secret",
-         |            useProxy = false
+         |            useProxy = false,
+         |            apimEnvironmentName = "production"
+         |
          |        },
          |        test = {
          |            id = "test",
@@ -67,13 +47,13 @@
          |            secret = "apim-stub-secret",
          |            useProxy = true,
          |            apiKey = "some-magic-key"
-         |            promoteTo = "pre-production"
+         |            promoteTo = "pre-production",
+         |            apimEnvironmentName = "test"
          |        }
          |    },
          |    production = "production",
          |    deployTo = "test",
          |    validateIn = "production"
->>>>>>> 14ee78fe
          |}
          |""".stripMargin)))
     "must have its environments in the right order" in {
