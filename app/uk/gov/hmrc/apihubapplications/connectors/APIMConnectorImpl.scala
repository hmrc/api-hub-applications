--- conflicted
+++ resolved
@@ -187,7 +187,6 @@
       }
   }
 
-<<<<<<< HEAD
   override def promoteAPI(
                            publisherReference: String,
                            environmentFrom: HipEnvironment,
@@ -200,12 +199,6 @@
       "environmentTo" -> environmentTo.id,
       "egress" -> egress,
     )
-=======
-  override def promoteToProduction(publisherReference: String)(implicit hc: HeaderCarrier): Future[Either[ApimException, DeploymentsResponse]] = {
-    val hipEnvironment = hipEnvironments.production
-
-    val context = Seq("publisherReference" -> publisherReference)
->>>>>>> 14ee78fe
       .withCorrelationId()
     val deploymentFrom = DeploymentFrom(
       env = promoteApiEnvPrefix + environmentFrom.apimEnvironmentName,
@@ -253,15 +246,11 @@
       }
   }
 
-<<<<<<< HEAD
-  override def listEgressGateways(hipEnvironment: HipEnvironment)(implicit hc: HeaderCarrier): Future[Either[ApimException, Seq[EgressGateway]]] = {
-=======
   override def listEgressGateways()(implicit hc: HeaderCarrier): Future[Either[ApimException, Seq[EgressGateway]]] = {
     listEgressGateways(hipEnvironments.deployTo)
   }
 
   def listEgressGateways(hipEnvironment: HipEnvironment)(implicit hc: HeaderCarrier): Future[Either[ApimException, Seq[EgressGateway]]] = {
->>>>>>> 14ee78fe
     val context = Seq.empty.withCorrelationId()
 
     httpClient.get(url"${hipEnvironment.apimUrl}/v1/simple-api-deployment/egress-gateways")
