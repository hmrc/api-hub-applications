/*
 * Copyright 2023 HM Revenue & Customs
 *
 * Licensed under the Apache License, Version 2.0 (the "License");
 * you may not use this file except in compliance with the License.
 * You may obtain a copy of the License at
 *
 *     http://www.apache.org/licenses/LICENSE-2.0
 *
 * Unless required by applicable law or agreed to in writing, software
 * distributed under the License is distributed on an "AS IS" BASIS,
 * WITHOUT WARRANTIES OR CONDITIONS OF ANY KIND, either express or implied.
 * See the License for the specific language governing permissions and
 * limitations under the License.
 */

package uk.gov.hmrc.apihubapplications.connectors

import com.google.inject.{Inject, Singleton}
import play.api.Logging
import play.api.libs.json.Json
import uk.gov.hmrc.apihubapplications.models.application.{EnvironmentName, Primary, Secondary}
import uk.gov.hmrc.apihubapplications.models.idms.{Client, ClientResponse, ClientScope, IdmsException, Secret}
import uk.gov.hmrc.http.HttpReads.Implicits._
import uk.gov.hmrc.http.client.{HttpClientV2, RequestBuilder}
import uk.gov.hmrc.http.{HeaderCarrier, StringContextOps, UpstreamErrorResponse}
import uk.gov.hmrc.play.bootstrap.config.ServicesConfig

import java.util.Base64
import scala.concurrent.{ExecutionContext, Future}

@Singleton
class IdmsConnectorImpl @Inject()(
  servicesConfig: ServicesConfig,
  httpClient: HttpClientV2
)(implicit ec: ExecutionContext) extends IdmsConnector with Logging {

  import IdmsConnectorImpl._

  override def createClient(environmentName: EnvironmentName, client: Client)(implicit hc: HeaderCarrier): Future[Either[IdmsException, ClientResponse]] = {
    val url = url"${baseUrlForEnvironment(environmentName)}/identity/clients"

    httpClient.post(url)
      .setHeader(("Accept", "application/json"))
      .setHeader(headersForEnvironment(environmentName): _*)
      .withBody(Json.toJson(client))
      .withProxyIfRequired(environmentName)
      .execute[ClientResponse]
      .map(Right(_))
      .recover {
        case throwable =>
          idmsError(throwable)
      }
  }

  override def fetchClient(environmentName: EnvironmentName, clientId: String)(implicit hc: HeaderCarrier): Future[Either[IdmsException, ClientResponse]] = {
    val url = url"${baseUrlForEnvironment(environmentName)}/identity/clients/$clientId/client-secret"

    httpClient.get(url)
      .setHeader(("Accept", "application/json"))
<<<<<<< HEAD
      .setHeader(headersForEnvironment(environmentName): _*)
=======
      .setHeader(("Authorization", authorizationForEnvironment(environmentName)))
      .withProxyIfRequired(environmentName)
>>>>>>> 70665c92
      .execute[Either[UpstreamErrorResponse, Secret]]
      .map {
        case Right(secret) => Right(ClientResponse(clientId, secret.secret))
        case Left(e) if e.statusCode == 404 =>
          val message = s"Client not found: clientId=$clientId"
          logger.error(message, e)
          Left(IdmsException(message))
        case Left(e) =>
          badIdmsStatus(e)
      }
      .recover {
        case throwable =>
          idmsError(throwable)
      }
  }

  private def baseUrlForEnvironment(environmentName: EnvironmentName): String = {
    val baseUrl = servicesConfig.baseUrl(s"idms-$environmentName")
    val path = servicesConfig.getConfString(s"idms-$environmentName.path", "")

    if (path.isEmpty) {
      baseUrl
    }
    else {
      s"$baseUrl/$path"
    }
  }

  private def headersForEnvironment(environmentName: EnvironmentName): Seq[(String, String)] = {
    Seq(("Authorization", authorizationForEnvironment(environmentName))) :++
      (environmentName match {
        case Primary => Seq.empty
        case Secondary => Seq(("x-api-key", servicesConfig.getConfString(s"idms-$environmentName.apiKey", "")))
      })
  }

  private def authorizationForEnvironment(environmentName: EnvironmentName): String = {
    val clientId = servicesConfig.getConfString(s"idms-$environmentName.clientId", "")
    val secret = servicesConfig.getConfString(s"idms-$environmentName.secret", "")

    val endcoded = Base64.getEncoder.encodeToString(s"$clientId:$secret".getBytes("UTF-8"))
    s"Basic $endcoded"
  }

  override def newSecret(environmentName: EnvironmentName, clientId: String)(implicit hc: HeaderCarrier): Future[Either[IdmsException, Secret]] = {
    val url = url"${baseUrlForEnvironment(environmentName)}/identity/clients/$clientId/client-secret"

    httpClient.post(url)
      .setHeader(("Accept", "application/json"))
<<<<<<< HEAD
      .setHeader(headersForEnvironment(environmentName): _*)
=======
      .setHeader(("Authorization", authorizationForEnvironment(environmentName)))
      .withProxyIfRequired(environmentName)
>>>>>>> 70665c92
      .execute[Either[UpstreamErrorResponse, Secret]]
      .map {
        case Right(secret) => Right(secret)
        case Left(e) if e.statusCode == 404 =>
          val message = s"Client not found: clientId=$clientId"
          logger.error(message, e)
          Left(IdmsException(message))
        case Left(e) =>
          badIdmsStatus(e)
      }
      .recover {
        case throwable =>
          idmsError(throwable)
      }

  }

  private def idmsError(throwable: Throwable) = {
    val message = "Error calling IDMS"
    logger.error(message, throwable)
    Left(IdmsException(message, throwable))
  }

  private def badIdmsStatus(e: UpstreamErrorResponse) = {
    val message = s"Unexpected response ${e.statusCode} returned from IDMS"
    logger.error(message, e)
    Left(IdmsException(message))
  }

  override def addClientScope(environmentName: EnvironmentName, clientId: String, scopeId: String)(implicit hc: HeaderCarrier): Future[Either[IdmsException, Unit]] = {
    val url = url"${baseUrlForEnvironment(environmentName)}/identity/clients/$clientId/client-scopes/$scopeId"

    httpClient.put(url)
<<<<<<< HEAD
      .setHeader(headersForEnvironment(environmentName): _*)
=======
      .setHeader(("Authorization", authorizationForEnvironment(environmentName)))
      .withProxyIfRequired(environmentName)
>>>>>>> 70665c92
      .execute[Either[UpstreamErrorResponse, Unit]]
      .map {
        case Right(_) => Right(())
        case Left(e) if e.statusCode == 404 =>
          val message = s"Client not found: clientId=$clientId"
          logger.error(message, e)
          Left(IdmsException(message))
        case Left(e) =>
          badIdmsStatus(e)
      }
      .recover {
        case throwable =>
          idmsError(throwable)
      }

  }

  override def fetchClientScopes(
    environmentName: EnvironmentName,
    clientId: String
  )(implicit hc: HeaderCarrier): Future[Either[IdmsException, Seq[ClientScope]]] = {
    val url = url"${baseUrlForEnvironment(environmentName)}/identity/clients/$clientId/client-scopes"

    httpClient.get(url)
      .setHeader(("Accept", "application/json"))
<<<<<<< HEAD
      .setHeader(headersForEnvironment(environmentName): _*)
=======
      .setHeader(("Authorization", authorizationForEnvironment(environmentName)))
      .withProxyIfRequired(environmentName)
>>>>>>> 70665c92
      .execute[Either[UpstreamErrorResponse, Seq[ClientScope]]]
      .map {
        case Right(scopes) => Right(scopes)
        case Left(e) if e.statusCode == 404 =>
          val message = s"Client not found: clientId=$clientId"
          logger.error(message, e)
          Left(IdmsException(message))
        case Left(e) =>
          val message = s"Unexpected response ${e.statusCode} returned from IDMS"
          logger.error(message, e)
          Left(IdmsException(message))
      }
      .recover {
        case throwable =>
          val message = "Error calling IDMS"
          logger.error(message, throwable)
          Left(IdmsException(message, throwable))
      }
  }

}

object IdmsConnectorImpl {

  implicit class RequestBuilderOps(requestBuilder: RequestBuilder) {

    def withProxyIfRequired(environmentName: EnvironmentName): RequestBuilder = {
      environmentName match {
        case Primary => requestBuilder
        case Secondary => requestBuilder.withProxy
      }
    }

  }

}<|MERGE_RESOLUTION|>--- conflicted
+++ resolved
@@ -58,12 +58,8 @@
 
     httpClient.get(url)
       .setHeader(("Accept", "application/json"))
-<<<<<<< HEAD
-      .setHeader(headersForEnvironment(environmentName): _*)
-=======
-      .setHeader(("Authorization", authorizationForEnvironment(environmentName)))
-      .withProxyIfRequired(environmentName)
->>>>>>> 70665c92
+      .setHeader(headersForEnvironment(environmentName): _*)
+      .withProxyIfRequired(environmentName)
       .execute[Either[UpstreamErrorResponse, Secret]]
       .map {
         case Right(secret) => Right(ClientResponse(clientId, secret.secret))
@@ -113,12 +109,8 @@
 
     httpClient.post(url)
       .setHeader(("Accept", "application/json"))
-<<<<<<< HEAD
-      .setHeader(headersForEnvironment(environmentName): _*)
-=======
-      .setHeader(("Authorization", authorizationForEnvironment(environmentName)))
-      .withProxyIfRequired(environmentName)
->>>>>>> 70665c92
+      .setHeader(headersForEnvironment(environmentName): _*)
+      .withProxyIfRequired(environmentName)
       .execute[Either[UpstreamErrorResponse, Secret]]
       .map {
         case Right(secret) => Right(secret)
@@ -152,12 +144,8 @@
     val url = url"${baseUrlForEnvironment(environmentName)}/identity/clients/$clientId/client-scopes/$scopeId"
 
     httpClient.put(url)
-<<<<<<< HEAD
-      .setHeader(headersForEnvironment(environmentName): _*)
-=======
-      .setHeader(("Authorization", authorizationForEnvironment(environmentName)))
-      .withProxyIfRequired(environmentName)
->>>>>>> 70665c92
+      .setHeader(headersForEnvironment(environmentName): _*)
+      .withProxyIfRequired(environmentName)
       .execute[Either[UpstreamErrorResponse, Unit]]
       .map {
         case Right(_) => Right(())
@@ -183,12 +171,8 @@
 
     httpClient.get(url)
       .setHeader(("Accept", "application/json"))
-<<<<<<< HEAD
-      .setHeader(headersForEnvironment(environmentName): _*)
-=======
-      .setHeader(("Authorization", authorizationForEnvironment(environmentName)))
-      .withProxyIfRequired(environmentName)
->>>>>>> 70665c92
+      .setHeader(headersForEnvironment(environmentName): _*)
+      .withProxyIfRequired(environmentName)
       .execute[Either[UpstreamErrorResponse, Seq[ClientScope]]]
       .map {
         case Right(scopes) => Right(scopes)
