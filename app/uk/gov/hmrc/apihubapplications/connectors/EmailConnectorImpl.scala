--- conflicted
+++ resolved
@@ -49,11 +49,8 @@
   private val applicationDeletedToUserTemplateId = getAndValidate("email.deleteApplicationEmailToUserTemplateId")
   private val applicationDeletedToTeamTemplateId = getAndValidate("email.deleteApplicationEmailToTeamTemplateId")
   private val applicationCreatedToCreatorTemplateId = getAndValidate("email.applicationCreatedEmailToCreatorTemplateId")
-<<<<<<< HEAD
+  private val accessApprovedToTeamTemplateId = getAndValidate("email.accessApprovedEmailToTeamTemplateId")
   private val accessRejectedToTeamTemplateId = getAndValidate("email.accessRejectedEmailToTeamTemplateId")
-=======
-  private val accessApprovedToTeamTemplateId = getAndValidate("email.accessApprovedEmailToTeamTemplateId")
->>>>>>> adf4ab4d
 
 
   private def doPost(request: SendEmailRequest)(implicit hc: HeaderCarrier): Future[Either[EmailException, Unit]] = {
@@ -135,11 +132,7 @@
     }
   }
 
-<<<<<<< HEAD
-  override def sendAccessRejectedEmailToTeam(application: Application, accessRequest: AccessRequest)(implicit hc: HeaderCarrier): Future[Either[EmailException, Unit]] = {
-=======
   override def sendAccessApprovedEmailToTeam(application: Application, accessRequest: AccessRequest)(implicit hc: HeaderCarrier): Future[Either[EmailException, Unit]] = {
->>>>>>> adf4ab4d
     val to = application
       .teamMembers
       .map(_.email)
@@ -147,11 +140,28 @@
     if (to.nonEmpty) {
       val request = SendEmailRequest(
         to,
-<<<<<<< HEAD
+        accessApprovedToTeamTemplateId,
+        Map(
+          "applicationname" -> application.name,
+          "apispecificationname" -> accessRequest.apiName
+        )
+      )
+      doPost(request)
+    }
+    else {
+      Future.successful(Right(()))
+    }
+  }
+
+  override def sendAccessRejectedEmailToTeam(application: Application, accessRequest: AccessRequest)(implicit hc: HeaderCarrier): Future[Either[EmailException, Unit]] = {
+    val to = application
+      .teamMembers
+      .map(_.email)
+
+    if (to.nonEmpty) {
+      val request = SendEmailRequest(
+        to,
         accessRejectedToTeamTemplateId,
-=======
-        accessApprovedToTeamTemplateId,
->>>>>>> adf4ab4d
         Map(
           "applicationname" -> application.name,
           "apispecificationname" -> accessRequest.apiName
