--- conflicted
+++ resolved
@@ -75,16 +75,11 @@
   }
 
   def addScopes(id: String): Action[JsValue] = identify.compose(Action(parse.json)).async {
-    implicit request: Request[JsValue] => {
+    request: Request[JsValue] => {
       val jsReq = request.body
       jsReq.validate[Seq[NewScope]] match {
         case JsSuccess(scopes, _) =>
-<<<<<<< HEAD
           logger.info(s"Adding scopes ($scopes) to application ID: $id")
-          applicationsService.addScopes(id, scopes).map {
-            case true => NoContent
-            case false => NotFound
-=======
           scopes match {
             case s if s.size > 1 => Future.successful(NotImplemented)
             case s if s.isEmpty => Future.successful(BadRequest)
@@ -93,7 +88,6 @@
               case Right(false) => NotFound
               case _ => BadGateway
             }
->>>>>>> 12969275
           }
         case e: JsError =>
           logger.warn(s"Error parsing request body: ${JsError.toJson(e)}")
@@ -102,14 +96,8 @@
     }
   }
 
-<<<<<<< HEAD
   def pendingPrimaryScopes: Action[AnyContent] = identify.compose(Action).async {
     applicationsService.getApplicationsWithPendingPrimaryScope.map(Json.toJson(_)).map(Ok(_))
-=======
-
-  def pendingScopes: Action[AnyContent] = identify.compose(Action).async {
-    applicationsService.getApplicationsWithPendingScope().map(Json.toJson(_)).map(Ok(_))
->>>>>>> 12969275
   }
 
   def updatePrimaryScopeStatus(id: String, scopeName: String): Action[JsValue] =
