--- conflicted
+++ resolved
@@ -22,15 +22,12 @@
 import play.api.mvc.{Action, ControllerComponents}
 import uk.gov.hmrc.apihubapplications.connectors.APIMConnectorImpl
 import uk.gov.hmrc.apihubapplications.controllers.actions.IdentifierAction
-<<<<<<< HEAD
 import uk.gov.hmrc.apihubapplications.models.exception.ApimException
 import uk.gov.hmrc.apihubapplications.models.exception.ApimException.InvalidResponse
 import uk.gov.hmrc.apihubapplications.models.simpleapideployment.{GenerateRequest, InvalidOasResponse, SuccessfulGenerateResponse}
-=======
 import uk.gov.hmrc.apihubapplications.models.exception.SimpleApiDeploymentException
 import uk.gov.hmrc.apihubapplications.models.exception.SimpleApiDeploymentException.InvalidResponse
 import uk.gov.hmrc.apihubapplications.models.simpleapideployment.{DeploymentsRequest, InvalidOasResponse, SuccessfulDeploymentsResponse}
->>>>>>> b774ca54
 import uk.gov.hmrc.play.bootstrap.backend.controller.BackendController
 
 import scala.concurrent.{ExecutionContext, Future}
@@ -44,19 +41,11 @@
   def generate: Action[JsValue] = identify.compose(Action(parse.json)).async {
     implicit request =>
       val jsReq = request.body
-<<<<<<< HEAD
-      jsReq.validate[GenerateRequest] match {
-        case JsSuccess(generateRequest, _) => simpleApiDeploymentConnector.generateSecondary(generateRequest) map {
-          case Right(response: InvalidOasResponse) => BadRequest(Json.toJson(response))
-          case Right(response: SuccessfulGenerateResponse) => Ok(Json.toJson(response))
-          case Left(e: ApimException) if e.issue equals InvalidResponse => BadRequest
-=======
       jsReq.validate[DeploymentsRequest] match {
         case JsSuccess(deploymentsRequest, _) => simpleApiDeploymentConnector.deployments(deploymentsRequest) map {
           case Right(response: InvalidOasResponse) => BadRequest(Json.toJson(response))
           case Right(response: SuccessfulDeploymentsResponse) => Ok(Json.toJson(response))
           case Left(e: SimpleApiDeploymentException) if e.issue equals InvalidResponse => BadRequest
->>>>>>> b774ca54
           case Left(_) => InternalServerError
         }
         case e: JsError =>
