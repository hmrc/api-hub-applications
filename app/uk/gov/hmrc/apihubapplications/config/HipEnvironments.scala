--- conflicted
+++ resolved
@@ -47,32 +47,8 @@
   secret: String,
   useProxy: Boolean,
   apiKey: Option[String],
-<<<<<<< HEAD
-  apimEnvironmentName: String
-)
-
-object HipEnvironment {
-
-  implicit val hipEnvironmentConfigLoader: ConfigLoader[HipEnvironment] =
-    (rootConfig: Config, path: String) => {
-      val config = rootConfig.getConfig(path)
-
-      HipEnvironment(
-        id = config.getString("id"),
-        rank = config.getInt("rank"),
-        isProductionLike = config.getBoolean("isProductionLike"),
-        apimUrl = config.getString("apimUrl"),
-        clientId = config.getString("clientId"),
-        secret = config.getString("secret"),
-        useProxy = config.getBoolean("useProxy"),
-        apiKey = getOptionalString(config, "apiKey"),
-        apimEnvironmentName = config.getString("apimEnvironmentName")
-      )
-    }
-=======
   promoteTo: Option[String]
 ) extends AbstractHipEnvironment[String]
->>>>>>> 14ee78fe
 
 // Nicer, as promoteTo now gives us a HipEnvironment
 // Use this everywhere in code
@@ -89,8 +65,8 @@
   secret: String,
   useProxy: Boolean,
   apiKey: Option[String],
-  promoteTo: Option[HipEnvironment]
-) extends HipEnvironment
+  promoteTo: Option[HipEnvironment],
+  apimEnvironmentName: String ) extends HipEnvironment
 
 trait HipEnvironments {
 
@@ -162,7 +138,8 @@
     secret: String,
     useProxy: Boolean,
     apiKey: Option[String],
-    promoteTo: Option[String]
+    promoteTo: Option[String],
+    apimEnvironmentName: String
   )
 
   object ConfigHipEnvironment {
@@ -180,6 +157,7 @@
           useProxy = config.getBoolean("useProxy"),
           apiKey = getOptionalString(config, "apiKey"),
           promoteTo = getOptionalString(config, "promoteTo"),
+          apimEnvironmentName = config.getString("apimEnvironmentName")
         )
       }
 
