--- conflicted
+++ resolved
@@ -38,17 +38,6 @@
 object Event {
 
   def newEvent(
-<<<<<<< HEAD
-                entityId: String,
-                entityType: EntityType,
-                eventType: EventType,
-                user: String,
-                timestamp: LocalDateTime,
-                description: String,
-                detail: String,
-                parameters: Parameter*
-              ): Event = {
-=======
     entityId: String,
     entityType: EntityType,
     eventType: EventType,
@@ -58,7 +47,6 @@
     detail: String,
     parameters: Parameter *
   ): Event = {
->>>>>>> e622c5d2
     Event(
       id = None,
       entityId = entityId,
@@ -68,11 +56,7 @@
       timestamp = timestamp,
       description = description,
       detail = detail,
-<<<<<<< HEAD
-      parameters = Parameters.toJson(parameters *)
-=======
       parameters = Parameters.toJson(parameters*)
->>>>>>> e622c5d2
     )
   }
 
