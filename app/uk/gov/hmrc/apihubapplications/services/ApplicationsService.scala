--- conflicted
+++ resolved
@@ -122,7 +122,6 @@
       case None => Future.successful(Right(false))
     }
 
-<<<<<<< HEAD
   def setPendingPrimaryScopeStatusToApproved(applicationId: String, scopeName:String): Future[Option[Boolean]] = {
     repository.findById(applicationId).flatMap {
       case Some(application)  =>
@@ -132,18 +131,8 @@
             case scope => scope
           }
           val updatedApp: Application = application.setPrimaryScopes(updatedScopes).copy(lastUpdated = LocalDateTime.now(clock))
-=======
-  def setPendingProdScopeStatusToApproved(applicationId: String, scopeName: String): Future[Option[Boolean]] = {
-    repository.findById(applicationId).flatMap {
-      case Some(application) =>
-        if (application.getProdScopes.exists(scope => scope.name == scopeName && scope.status == Pending)) {
-          val updatedApp: Application = application.setProdScopes(
-            application.environments.prod.scopes.map(scope =>
-              if (scope.name == scopeName) scope.copy(status = Approved) else scope
-            )).copy(lastUpdated = LocalDateTime.now(clock))
->>>>>>> 12969275
           repository.update(updatedApp).map(Some(_))
-        } else {
+        }else{
           Future.successful(Some(false))
         }
       case None => Future.successful(None)
