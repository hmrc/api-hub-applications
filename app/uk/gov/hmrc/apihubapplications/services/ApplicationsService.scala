/*
 * Copyright 2023 HM Revenue & Customs
 *
 * Licensed under the Apache License, Version 2.0 (the "License");
 * you may not use this file except in compliance with the License.
 * You may obtain a copy of the License at
 *
 *     http://www.apache.org/licenses/LICENSE-2.0
 *
 * Unless required by applicable law or agreed to in writing, software
 * distributed under the License is distributed on an "AS IS" BASIS,
 * WITHOUT WARRANTIES OR CONDITIONS OF ANY KIND, either express or implied.
 * See the License for the specific language governing permissions and
 * limitations under the License.
 */

package uk.gov.hmrc.apihubapplications.services

import com.google.inject.{Inject, Singleton}
import play.api.Logging
import uk.gov.hmrc.apihubapplications.connectors.IdmsConnector
import uk.gov.hmrc.apihubapplications.models.application.ApplicationLenses.ApplicationLensOps
import uk.gov.hmrc.apihubapplications.models.application._
import uk.gov.hmrc.apihubapplications.models.exception.ApplicationsException
import uk.gov.hmrc.apihubapplications.models.idms.{Client, IdmsException, Secret}
import uk.gov.hmrc.apihubapplications.repositories.ApplicationsRepository
import uk.gov.hmrc.apihubapplications.services.helpers.ApplicationEnrichers
import uk.gov.hmrc.apihubapplications.services.helpers.Helpers.useFirstException
import uk.gov.hmrc.http.HeaderCarrier

import java.time.{Clock, LocalDateTime}
import scala.concurrent.{ExecutionContext, Future}

@Singleton
class ApplicationsService @Inject()(
                                     repository: ApplicationsRepository,
                                     clock: Clock,
                                     idmsConnector: IdmsConnector
                                   )(implicit ec: ExecutionContext) extends Logging {

  def registerApplication(newApplication: NewApplication)(implicit hc: HeaderCarrier): Future[Either[IdmsException, Application]] = {
    Future.sequence(
      Seq(
        idmsConnector.createClient(Primary, Client(newApplication)),
        idmsConnector.createClient(Secondary, Client(newApplication))
      )
    ).flatMap {
      case Seq(Right(primaryClientResponse), Right(secondaryClientResponse)) =>
        repository.insert(
          Application(newApplication, clock)
            .setPrimaryCredentials(Seq(Credential(primaryClientResponse.clientId, None, None)))
            .setSecondaryCredentials(Seq(secondaryClientResponse.asCredential()))
            .assertTeamMember(newApplication.createdBy.email)
        ).map(Right(_))
      case _ => Future.successful(Left(IdmsException("Unable to create credentials")))
    }
  }

  def findAll(): Future[Seq[Application]] = {
    repository.findAll()
  }

  def filter(teamMemberEmail: String): Future[Seq[Application]] = {
    repository.filter(teamMemberEmail)
  }

  def findById(id: String)(implicit hc: HeaderCarrier): Future[Option[Either[IdmsException, Application]]] = {
    repository.findById(id).flatMap {
      case Some(application) =>
        Future.sequence(
          Seq(
            ApplicationEnrichers.secondaryCredentialApplicationEnricher(application, idmsConnector),
            ApplicationEnrichers.secondaryScopeApplicationEnricher(application, idmsConnector)
          )
        )
          .map(useFirstException)
          .map {
            case Right(enrichers) =>
              Some(Right(enrichers.foldLeft(application)((newApplication, enricher) => enricher.enrich(newApplication))))
            case Left(e) => Some(Left(e))
          }
      case _ => Future.successful(None)
    }
  }

  def getApplicationsWithPendingScope(): Future[Seq[Application]] = findAll().map(_.filter(_.hasProdPendingScope))

  private def doRepositoryUpdate(application: Application, newScope: NewScope): Future[Boolean] = {
    if (newScope.environments.exists(e => e.equals(Primary))) {
      val applicationWithNewPrimaryScope = application.addScopes(Primary, Seq(newScope.name)).copy(lastUpdated = LocalDateTime.now(clock))
      repository.update(applicationWithNewPrimaryScope)
    } else {
      Future.successful(true)
    }
  }

  private def doIdmsUpdate(application: Application, newScope: NewScope)(implicit hc: HeaderCarrier): Future[Either[ApplicationsException, Unit]] = {
    if (newScope.environments.exists(e => e.equals(Secondary))) {
      qaTechDeliveryValidSecondaryCredential(application) match {
        case Some(credential) => idmsConnector.addClientScope(Secondary, credential.clientId, newScope.name)
        case _ =>
          Future.successful(Left(ApplicationBadException(s"Application ${application.id} has invalid primary credentials.")))
      }
    } else {
      Future.successful(Right(()))
    }
  }
  def addScope(applicationId: String, newScope: NewScope)(implicit hc: HeaderCarrier): Future[Either[ApplicationsException, Boolean]] =
    repository.findById(applicationId).flatMap {
      case Some(application) =>
        val repositoryUpdate = doRepositoryUpdate(application, newScope)
        val idmsUpdate = doIdmsUpdate(application, newScope)

        for {
          repositoryUpdated <- repositoryUpdate
          idmsUpdated <- idmsUpdate
        } yield (repositoryUpdated, idmsUpdated) match {
          case (true, Right(_)) => Right(true)
          case (_, Left(e)) => Left(e)
          case _ => Right(false)
        }
      case None => Future.successful(Right(false))
    }

  def setPendingProdScopeStatusToApproved(applicationId: String, scopeName: String): Future[Option[Boolean]] = {
    repository.findById(applicationId).flatMap {
      case Some(application) =>
        if (application.getProdScopes.exists(scope => scope.name == scopeName && scope.status == Pending)) {
          val updatedApp: Application = application.setProdScopes(
            application.environments.prod.scopes.map(scope =>
              if (scope.name == scopeName) scope.copy(status = Approved) else scope
            )).copy(lastUpdated = LocalDateTime.now(clock))
          repository.update(updatedApp).map(Some(_))
        } else {
          Future.successful(Some(false))
        }

      case None => Future.successful(None)
    }
  }

  def createPrimarySecret(applicationId: String)(implicit hc: HeaderCarrier): Future[Either[ApplicationsException, Secret]] = {
    repository.findById(applicationId).flatMap {
      case Some(application) =>
        qaTechDeliveryValidPrimaryCredential(application) match {
          case Some(credential) =>
            idmsConnector.newSecret(Primary, credential.clientId).flatMap {
              case Right(secret) =>
                val updatedApplication = application
                  .setPrimaryCredentials(Seq(secret.toCredentialWithFragment(credential.clientId)))
                  .copy(lastUpdated = LocalDateTime.now(clock))

                repository.update(updatedApplication).map(
                  _ => Right(secret)
                )
              case Left(e) => Future.successful(Left(e))
            }
          case _ =>
            Future.successful(Left(ApplicationBadException(s"Application $applicationId has invalid primary credentials.")))
        }
      case None => Future(Left(applicationNotFound(applicationId)))
    }
  }

  private def applicationNotFound(applicationId: String) = {
    ApplicationNotFoundException(s"Can't find application with id $applicationId")
  }

  private def qaTechDeliveryValidPrimaryCredential(application: Application): Option[Credential] = {
    if (application.getPrimaryCredentials.length != 1) {
      None
    }
    else {
      application.getPrimaryCredentials
        .headOption.filter(_.secretFragment.isEmpty).filter(_.clientId != null)
    }
  }

<<<<<<< HEAD
  private def qaTechDeliveryValidSecondaryCredential(application: Application): Option[Credential] = {
    if (application.getSecondaryCredentials.length != 1) {
      None
    }
    else {
      application.getSecondaryCredentials.headOption.filter(_.clientId != null)
    }
  }
}

object ApplicationsService {

  object FetchCredentialsMapper {

    def zero: Either[IdmsException, Seq[Credential]] = Right(Seq.empty)

    def op(a: Either[IdmsException, Seq[Credential]], b: Either[IdmsException, Credential]): Either[IdmsException, Seq[Credential]] = {
      (a, b) match {
        case (Left(e), _) => Left(e)
        case (_, Left(e)) => Left(e)
        case (Right(credentials), Right(credential)) => Right(credentials :+ credential)
      }
    }

    def mapToCredential(results: Seq[Either[IdmsException, ClientResponse]]): Either[IdmsException, Seq[Credential]] = {
      results.map {
        case Right(clientResponse) => Right(clientResponse.asCredentialWithSecret())
        case Left(e) => Left(e)
      }.foldLeft(zero)(op)
    }

  }

=======
>>>>>>> 167a162c
}<|MERGE_RESOLUTION|>--- conflicted
+++ resolved
@@ -176,7 +176,6 @@
     }
   }
 
-<<<<<<< HEAD
   private def qaTechDeliveryValidSecondaryCredential(application: Application): Option[Credential] = {
     if (application.getSecondaryCredentials.length != 1) {
       None
@@ -185,31 +184,4 @@
       application.getSecondaryCredentials.headOption.filter(_.clientId != null)
     }
   }
-}
-
-object ApplicationsService {
-
-  object FetchCredentialsMapper {
-
-    def zero: Either[IdmsException, Seq[Credential]] = Right(Seq.empty)
-
-    def op(a: Either[IdmsException, Seq[Credential]], b: Either[IdmsException, Credential]): Either[IdmsException, Seq[Credential]] = {
-      (a, b) match {
-        case (Left(e), _) => Left(e)
-        case (_, Left(e)) => Left(e)
-        case (Right(credentials), Right(credential)) => Right(credentials :+ credential)
-      }
-    }
-
-    def mapToCredential(results: Seq[Either[IdmsException, ClientResponse]]): Either[IdmsException, Seq[Credential]] = {
-      results.map {
-        case Right(clientResponse) => Right(clientResponse.asCredentialWithSecret())
-        case Left(e) => Left(e)
-      }.foldLeft(zero)(op)
-    }
-
-  }
-
-=======
->>>>>>> 167a162c
 }