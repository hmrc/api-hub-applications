--- conflicted
+++ resolved
@@ -13,38 +13,6 @@
 # limitations under the License.
 
 hipEnvironments = {
-<<<<<<< HEAD
-    production = {
-        id = "production",
-        rank = 1,
-        isProductionLike = true,
-        apimUrl = "http://localhost:15026/api-hub-apim-stubs/platform-management/environments/production"
-        clientId = "apim-stub-client-id",
-        secret = "apim-stub-secret",
-        useProxy = false,
-        apimEnvironmentName = "production"
-    },
-    preprod = {
-        id = "preprod",
-        rank = 2,
-        isProductionLike = false,
-        apimUrl = "http://localhost:15026/api-hub-apim-stubs/platform-management/environments/preprod"
-        clientId = "apim-stub-client-id",
-        secret = "apim-stub-secret",
-        useProxy = false,
-        apimEnvironmentName = "preprod"
-    },
-    test = {
-        id = "test",
-        rank = 3,
-        isProductionLike = false,
-        apimUrl = "http://localhost:15027/apim-proxy/api-hub-apim-stubs/platform-management/environments/test"
-        clientId = "apim-stub-client-id",
-        secret = "apim-stub-secret",
-        useProxy = false,
-        apimEnvironmentName = "test"
-    }
-=======
     environments = {
         production = {
             id = "production",
@@ -77,5 +45,4 @@
     production = "production",
     deployTo = "test",
     validateIn = "production"
->>>>>>> 14ee78fe
 }