--- conflicted
+++ resolved
@@ -120,11 +120,8 @@
       deleteApplicationEmailToTeamTemplateId = hipp_application_deleted_team
       applicationCreatedEmailToCreatorTemplateId = hipp_application_created
       accessApprovedEmailToTeamTemplateId = hipp_production_access_approved_email
-<<<<<<< HEAD
+      accessRejectedEmailToTeamTemplateId = hipp_production_access_rejected_email
       accessRequestSubmittedEmailToRequesterTemplateId = hipp_production_access_request_submitted_email
-=======
-      accessRejectedEmailToTeamTemplateId = hipp_production_access_rejected_email
->>>>>>> fd728228
     }
   }
 }
