--- conflicted
+++ resolved
@@ -119,11 +119,8 @@
       deleteApplicationEmailToUserTemplateId = hipp_application_deleted
       deleteApplicationEmailToTeamTemplateId = hipp_application_deleted_team
       applicationCreatedEmailToCreatorTemplateId = hipp_application_created
-<<<<<<< HEAD
+      accessApprovedEmailToTeamTemplateId = hipp_production_access_approved_email
       accessRejectedEmailToTeamTemplateId = hipp_production_access_rejected_email
-=======
-      accessApprovedEmailToTeamTemplateId = hipp_production_access_approved_email
->>>>>>> adf4ab4d
     }
   }
 }
