--- conflicted
+++ resolved
@@ -197,20 +197,6 @@
       forAll { (application: Application) =>
         deleteAll().futureValue
 
-<<<<<<< HEAD
-        insert(application).futureValue
-        val storedApplication = findAll().futureValue.head
-
-        val expected = storedApplication.setSecondaryCredentials(
-          storedApplication.getSecondaryCredentials.map(
-            credential =>
-              ClientResponse(credential.clientId, FakeIdmsConnector.fakeSecret).asCredentialWithSecret()
-=======
-"GET application by ID" should {
-  "respond with 200 status and the found application" in {
-    forAll { (application: Application) =>
-      deleteAll().futureValue
-
       insert(
         application
           .setSecondaryCredentials(Seq(Credential(FakeIdmsConnector.fakeClientId, None, None)))
@@ -232,7 +218,6 @@
           Seq(
             Scope(FakeIdmsConnector.fakeClientScopeId1, Approved),
             Scope(FakeIdmsConnector.fakeClientScopeId2, Approved)
->>>>>>> 12969275
           )
         )
 
@@ -261,35 +246,6 @@
     }
   }
 
-  "POST to add scopes to environments of an application" should {
-    "respond with a 204 No Content" in {
-      forAll { (application: Application, newScopes: Seq[NewScope]) =>
-        deleteAll().futureValue
-        insert(application).futureValue
-
-        val response =
-          wsClient
-            .url(s"$baseUrl/api-hub-applications/applications/${application.id.get}/environments/scopes")
-            .addHttpHeaders(("Content", "application/json"))
-            .post(Json.toJson(newScopes))
-            .futureValue
-
-        response.status shouldBe 204
-      }
-    }
-
-<<<<<<< HEAD
-    "respond with a 404 NotFound if the application does not exist" in {
-      forAll { (application: Application, newScopes: Seq[NewScope]) =>
-        deleteAll().futureValue
-
-        val response =
-          wsClient
-            .url(s"$baseUrl/api-hub-applications/applications/${application.id.get}/environments/scopes")
-            .addHttpHeaders(("Content", "application/json"))
-            .post(Json.toJson(newScopes))
-            .futureValue
-=======
 "POST to add scopes to environments of an application" should {
   "respond with a 204 No Content" in {
     forAll { (application: Application) =>
@@ -304,13 +260,27 @@
           .addHttpHeaders(("Content", "application/json"))
           .post(Json.toJson(Seq(NewScope("new scope", Seq(Primary)))))
           .futureValue
->>>>>>> 12969275
+
+        response.status shouldBe 204
+      }
+    }
+
+  "respond with a 404 NotFound if the application does not exist" in {
+    forAll { (application: Application) =>
+      deleteAll().futureValue
+
+      val newScopes = Seq(NewScope("test-scope", Seq(Primary)))
+      val response =
+        wsClient
+          .url(s"$baseUrl/api-hub-applications/applications/${application.id.get}/environments/scopes")
+          .addHttpHeaders(("Content", "application/json"))
+          .post(Json.toJson(newScopes))
+          .futureValue
 
         response.status shouldBe 404
       }
     }
 
-<<<<<<< HEAD
     "respond with a 400 BadRequest if the application exist but we try to add scopes to an environment that does not exist" in {
       forAll { application: Application =>
         deleteAll().futureValue
@@ -337,22 +307,14 @@
       }
     }
 
-    "set status of scopes to PENDING in primary environment and to APPROVED in secondary environments" in {
-      forAll { application: Application =>
-        val emptyScopesApp = application.withEmptyScopes
+  "set status of scopes to PENDING in primary environment" in {
+    forAll { application: Application =>
+      val emptyScopesApp = application.withEmptyScopes
 
         deleteAll().futureValue
         insert(emptyScopesApp).futureValue
 
         val newScopes = Seq(NewScope("scope1", Seq(Secondary, Primary)))
-=======
-  "respond with a 404 NotFound if the application does not exist" in {
-    forAll { (application: Application) =>
-      deleteAll().futureValue
-
-      val newScopes = Seq(NewScope("test-scope", Seq(Primary)))
-      val response =
->>>>>>> 12969275
         wsClient
           .url(s"$baseUrl/api-hub-applications/applications/${application.id.get}/environments/scopes")
           .addHttpHeaders(("Content", "application/json"))
@@ -364,11 +326,10 @@
         storedApplications.size shouldBe 1
         val storedApplication = storedApplications.head
 
-        storedApplication.environments.secondary.scopes.map(_.status).toSet shouldBe Set(Approved)
-        storedApplication.environments.primary.scopes.map(_.status).toSet shouldBe Set(Pending)
-      }
-    }
-  }
+      storedApplication.environments.primary.scopes.map(_.status).toSet shouldBe Set(Pending)
+    }
+  }
+}
 
   "GET pending scopes" should {
     "respond with a 200 and a list applications that have at least one primary scope with status of pending" in {
@@ -392,26 +353,10 @@
     }
   }
 
-<<<<<<< HEAD
   "PUT change scope status from PENDING to APPROVED on primary environment" should {
     "respond with a 204 No Content when the status was set successfully" in {
       forAll { (application: Application) =>
         deleteAll().futureValue
-=======
-  "set status of scopes to PENDING in primary environment" in {
-    forAll { application: Application =>
-      val emptyScopesApp = application.withEmptyScopes
-
-      deleteAll().futureValue
-      insert(emptyScopesApp).futureValue
-
-      val newScopes = Seq(NewScope("scope1", Seq(Secondary, Primary)))
-      wsClient
-        .url(s"$baseUrl/api-hub-applications/applications/${application.id.get}/environments/scopes")
-        .addHttpHeaders(("Content", "application/json"))
-        .post(Json.toJson(newScopes))
-        .futureValue
->>>>>>> 12969275
 
         val appWithPendingPrimaryScope = application.withEmptyScopes.withPrimaryPendingScopes.withPrimaryApprovedScopes
         insert(appWithPendingPrimaryScope).futureValue
@@ -423,12 +368,8 @@
             .put(Json.toJson(UpdateScopeStatus(Approved)))
             .futureValue
 
-<<<<<<< HEAD
         response.status shouldBe 204
       }
-=======
-      storedApplication.environments.primary.scopes.map(_.status).toSet shouldBe Set(Pending)
->>>>>>> 12969275
     }
 
     "must return 404 Not Found when trying to set scope on the application that does not exist" in {
