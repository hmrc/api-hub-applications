/*
 * Copyright 2023 HM Revenue & Customs
 *
 * Licensed under the Apache License, Version 2.0 (the "License");
 * you may not use this file except in compliance with the License.
 * You may obtain a copy of the License at
 *
 *     http://www.apache.org/licenses/LICENSE-2.0
 *
 * Unless required by applicable law or agreed to in writing, software
 * distributed under the License is distributed on an "AS IS" BASIS,
 * WITHOUT WARRANTIES OR CONDITIONS OF ANY KIND, either express or implied.
 * See the License for the specific language governing permissions and
 * limitations under the License.
 */

package uk.gov.hmrc.apihubapplications

import com.github.tomakehurst.wiremock.client.WireMock._
import com.github.tomakehurst.wiremock.http.Fault
import org.scalatest.EitherValues
import org.scalatest.freespec.AsyncFreeSpec
import org.scalatest.matchers.must.Matchers
import org.scalatest.prop.{TableDrivenPropertyChecks, TableFor1}
import play.api.Configuration
import play.api.http.Status.{ACCEPTED, BAD_GATEWAY}
import play.api.libs.json.Json
import uk.gov.hmrc.apihubapplications.connectors.{EmailConnector, EmailConnectorImpl, SendEmailRequest}
import uk.gov.hmrc.apihubapplications.models.accessRequest.{AccessRequest, Pending}
import uk.gov.hmrc.apihubapplications.models.application.{Application, Creator, TeamMember}
import uk.gov.hmrc.apihubapplications.models.exception.EmailException
import uk.gov.hmrc.apihubapplications.models.exception.EmailException.{CallError, UnexpectedResponse}
import uk.gov.hmrc.http.HeaderCarrier
import uk.gov.hmrc.http.test.{HttpClientV2Support, WireMockSupport}
import uk.gov.hmrc.play.bootstrap.config.ServicesConfig

import java.time.LocalDateTime
import scala.concurrent.ExecutionContext

class EmailConnectorSpec
  extends AsyncFreeSpec
  with Matchers
  with WireMockSupport
  with TableDrivenPropertyChecks
  with EitherValues {

  import EmailConnectorSpec._

  "EmailConnector.sendAddTeamMemberEmail" - {
    "must place the correct request" in {
      val request = SendEmailRequest(
        Seq(email1, email2),
        addTeamMemberTemplateId,
        Map(
          "applicationname" -> application.name,
          "creatorusername" -> application.createdBy.email
        )
      )

      stubFor(
        post(urlEqualTo("/hmrc/email"))
          .withHeader("Content-Type", equalTo("application/json"))
          .withRequestBody(
            equalToJson(Json.toJson(request).toString())
          )
          .willReturn(
            aResponse()
              .withStatus(ACCEPTED)
          )
      )

      buildConnector(this).sendAddTeamMemberEmail(application)(new HeaderCarrier()) map {
        response =>
          response mustBe Right(())
      }
    }

    "must return EmailException for any non-2xx response" in {
      forAll(nonSuccessResponses) { status: Int =>
        stubFor(
          post(urlEqualTo("/hmrc/email"))
            .willReturn(
              aResponse()
                .withStatus(status)
            )
        )

        buildConnector(this).sendAddTeamMemberEmail(application)(new HeaderCarrier()) map {
          result =>
            result mustBe Left(EmailException.unexpectedResponse(status))
        }
      }
    }

    "must return EmailException for any errors" in {
      stubFor(
        post(urlEqualTo("/hmrc/email"))
          .willReturn(
            aResponse()
              .withFault(Fault.CONNECTION_RESET_BY_PEER)
          )
      )

      buildConnector(this).sendAddTeamMemberEmail(application)(new HeaderCarrier()) map {
        result =>
          result.left.value mustBe a[EmailException]
          result.left.value.issue mustBe CallError
      }
    }

    "must not call the Email API if the creator is the only team member" in {
      val applicationWithoutTeam = application.copy(teamMembers = Seq.empty)
      buildConnector(this).sendAddTeamMemberEmail(applicationWithoutTeam)(new HeaderCarrier()) map {
        _ =>
          verify(0, postRequestedFor(urlEqualTo("/hmrc/email")))
          succeed
      }
    }
  }

  "EmailConnector.sendApplicationDeletedEmailToUser" - {
    "must place the correct request" in {
      val aUser = "user@hmrc.gov.uk"
      val request = SendEmailRequest(
        Seq(aUser),
        deleteApplicationEmailToUserTemplateId,
        Map(
          "applicationname" -> application.name
        )
      )

      stubFor(
        post(urlEqualTo("/hmrc/email"))
          .withHeader("Content-Type", equalTo("application/json"))
          .withRequestBody(
            equalToJson(Json.toJson(request).toString())
          )
          .willReturn(
            aResponse()
              .withStatus(ACCEPTED)
          )
      )

      buildConnector(this).sendApplicationDeletedEmailToCurrentUser(application, aUser)(new HeaderCarrier()) map {
        response =>
          response mustBe Right(())
      }
    }
  }

  "EmailConnector.sendApplicationCreatedEmailToCreator" - {
    "must place the correct request" in {
      val request = SendEmailRequest(
        Seq(application.createdBy.email),
        applicationCreatedEmailToCreatorTemplateId,
        Map(
          "applicationname" -> application.name
        )
      )

      stubFor(
        post(urlEqualTo("/hmrc/email"))
          .withHeader("Content-Type", equalTo("application/json"))
          .withRequestBody(
            equalToJson(Json.toJson(request).toString())
          )
          .willReturn(
            aResponse()
              .withStatus(ACCEPTED)
          )
      )

      buildConnector(this).sendApplicationCreatedEmailToCreator(application)(new HeaderCarrier()) map {
        response =>
          response mustBe Right(())
      }
    }
  }

  "EmailConnector.sendApplicationDeletedEmailToTeam" - {
    "must place the correct request" in {
      val request = SendEmailRequest(
        Seq(email1, email2),
        deleteApplicationEmailToTeamTemplateId,
        Map(
          "applicationname" -> application.name
        )
      )

      stubFor(
        post(urlEqualTo("/hmrc/email"))
          .withHeader("Content-Type", equalTo("application/json"))
          .withRequestBody(
            equalToJson(Json.toJson(request).toString())
          )
          .willReturn(
            aResponse()
              .withStatus(ACCEPTED)
          )
      )

      buildConnector(this).sendApplicationDeletedEmailToTeam(application, "user@hmrc.gov.uk")(new HeaderCarrier()) map {
        response =>
          response mustBe Right(())
      }
    }

    "must not send team email to user" in {
      val request = SendEmailRequest(
        Seq(email1, email2),
        deleteApplicationEmailToTeamTemplateId,
        Map(
          "applicationname" -> application.name
        )
      )

      stubFor(
        post(urlEqualTo("/hmrc/email"))
          .withHeader("Content-Type", equalTo("application/json"))
          .withRequestBody(
            equalToJson(Json.toJson(request).toString())
          )
          .willReturn(
            aResponse()
              .withStatus(ACCEPTED)
          )
      )

      buildConnector(this).sendApplicationDeletedEmailToTeam(application, "user@hmrc.gov.uk")(new HeaderCarrier()) map {
        response =>
          response mustBe Right(())
      }
    }
  }

<<<<<<< HEAD
  "EmailConnector.sendAccessRejectedEmailToTeam" - {
=======
  "EmailConnector.sendAccessApprovedEmailToTeam" - {
>>>>>>> adf4ab4d
    "must place the correct requests" in {
      val accessRequest = AccessRequest(
        id = Some("test-id"),
        applicationId = application.id.get,
        apiId = "test-api-id",
        apiName = "test-api-name",
        status = Pending,
        endpoints = Seq.empty,
        supportingInformation = "test-supporting-information",
        requested = LocalDateTime.now(),
        requestedBy = "test-requested-by",
        decision = None
      )

      val request = SendEmailRequest(
        application.teamMembers.map(teamMember => teamMember.email),
<<<<<<< HEAD
        accessRejectedEmailToTeamTemplateId,
=======
        accessApprovedEmailToTeamTemplateId,
>>>>>>> adf4ab4d
        Map(
          "applicationname" -> application.name,
          "apispecificationname" -> accessRequest.apiName
        )
      )

      stubFor(
        post(urlEqualTo("/hmrc/email"))
          .withHeader("Content-Type", equalTo("application/json"))
          .withRequestBody(
            equalToJson(Json.toJson(request).toString())
          )
          .willReturn(
            aResponse()
              .withStatus(ACCEPTED)
          )
      )

<<<<<<< HEAD
      buildConnector(this).sendAccessRejectedEmailToTeam(application, accessRequest)(new HeaderCarrier()) map {
=======
      buildConnector(this).sendAccessApprovedEmailToTeam(application, accessRequest)(new HeaderCarrier()) map {
>>>>>>> adf4ab4d
        response =>
          response mustBe Right(())
      }
    }
<<<<<<< HEAD
=======

    "must handle non-2xx responses" in {
      val accessRequest = AccessRequest(
        id = Some("test-id"),
        applicationId = application.id.get,
        apiId = "test-api-id",
        apiName = "test-api-name",
        status = Pending,
        endpoints = Seq.empty,
        supportingInformation = "test-supporting-information",
        requested = LocalDateTime.now(),
        requestedBy = "test-requested-by",
        decision = None
      )

      val request = SendEmailRequest(
        application.teamMembers.map(teamMember => teamMember.email),
        accessApprovedEmailToTeamTemplateId,
        Map(
          "applicationname" -> application.name,
          "apispecificationname" -> accessRequest.apiName
        )
      )

      stubFor(
        post(urlEqualTo("/hmrc/email"))
          .withHeader("Content-Type", equalTo("application/json"))
          .withRequestBody(
            equalToJson(Json.toJson(request).toString())
          )
          .willReturn(
            aResponse()
              .withStatus(BAD_GATEWAY)
          )
      )

      buildConnector(this).sendAccessApprovedEmailToTeam(application, accessRequest)(new HeaderCarrier()) map {
        response =>
          response mustBe Left(EmailException(s"Unexpected response $BAD_GATEWAY returned from Email API", null, UnexpectedResponse))
      }
    }
>>>>>>> adf4ab4d
  }
}
object EmailConnectorSpec extends HttpClientV2Support with TableDrivenPropertyChecks {

  val addTeamMemberTemplateId: String = "test-add-team-member-template-id"
  val deleteApplicationEmailToUserTemplateId: String = "test-delete-application-to-user-template-id"
  val deleteApplicationEmailToTeamTemplateId: String = "test-delete-application-to-team-template-id"
  val applicationCreatedEmailToCreatorTemplateId: String = "test-application-created-to-creator-template-id"
<<<<<<< HEAD
  val accessRejectedEmailToTeamTemplateId: String = "test-access-rejected-to-team-template-id"
=======
  val accessApprovedEmailToTeamTemplateId: String = "test-access-approved-to-team-template-id"
>>>>>>> adf4ab4d

  val email1: String = "test-email1@test.com"
  val email2: String = "test-email2@test.com"

  val application: Application = Application(
    Some("test-id"),
    "test-name",
    Creator("creator-email@test.com"),
    Seq(TeamMember(email1), TeamMember(email2))
  )

  def buildConnector(wireMockSupport: WireMockSupport)(implicit ec: ExecutionContext): EmailConnector = {
    val servicesConfig = new ServicesConfig(
      Configuration.from(Map(
        "microservice.services.email.host" -> wireMockSupport.wireMockHost,
        "microservice.services.email.port" -> wireMockSupport.wireMockPort,
        "microservice.services.email.addTeamMemberToApplicationTemplateId" -> addTeamMemberTemplateId,
        "microservice.services.email.deleteApplicationEmailToUserTemplateId" -> deleteApplicationEmailToUserTemplateId,
        "microservice.services.email.deleteApplicationEmailToTeamTemplateId" -> deleteApplicationEmailToTeamTemplateId,
        "microservice.services.email.applicationCreatedEmailToCreatorTemplateId" -> applicationCreatedEmailToCreatorTemplateId,
<<<<<<< HEAD
        "microservice.services.email.accessRejectedEmailToTeamTemplateId" -> accessRejectedEmailToTeamTemplateId
=======
        "microservice.services.email.accessApprovedEmailToTeamTemplateId" -> accessApprovedEmailToTeamTemplateId
>>>>>>> adf4ab4d
      ))
    )

    new EmailConnectorImpl(servicesConfig, httpClientV2)
  }

  val nonSuccessResponses: TableFor1[Int] = Table(
    "status",
    400,
    401,
    500
  )

}
<|MERGE_RESOLUTION|>--- conflicted
+++ resolved
@@ -233,11 +233,7 @@
     }
   }
 
-<<<<<<< HEAD
-  "EmailConnector.sendAccessRejectedEmailToTeam" - {
-=======
   "EmailConnector.sendAccessApprovedEmailToTeam" - {
->>>>>>> adf4ab4d
     "must place the correct requests" in {
       val accessRequest = AccessRequest(
         id = Some("test-id"),
@@ -254,11 +250,7 @@
 
       val request = SendEmailRequest(
         application.teamMembers.map(teamMember => teamMember.email),
-<<<<<<< HEAD
-        accessRejectedEmailToTeamTemplateId,
-=======
         accessApprovedEmailToTeamTemplateId,
->>>>>>> adf4ab4d
         Map(
           "applicationname" -> application.name,
           "apispecificationname" -> accessRequest.apiName
@@ -277,17 +269,11 @@
           )
       )
 
-<<<<<<< HEAD
-      buildConnector(this).sendAccessRejectedEmailToTeam(application, accessRequest)(new HeaderCarrier()) map {
-=======
       buildConnector(this).sendAccessApprovedEmailToTeam(application, accessRequest)(new HeaderCarrier()) map {
->>>>>>> adf4ab4d
-        response =>
-          response mustBe Right(())
-      }
-    }
-<<<<<<< HEAD
-=======
+        response =>
+          response mustBe Right(())
+      }
+    }
 
     "must handle non-2xx responses" in {
       val accessRequest = AccessRequest(
@@ -329,7 +315,49 @@
           response mustBe Left(EmailException(s"Unexpected response $BAD_GATEWAY returned from Email API", null, UnexpectedResponse))
       }
     }
->>>>>>> adf4ab4d
+  }
+
+  "EmailConnector.sendAccessRejectedEmailToTeam" - {
+    "must place the correct requests" in {
+      val accessRequest = AccessRequest(
+        id = Some("test-id"),
+        applicationId = application.id.get,
+        apiId = "test-api-id",
+        apiName = "test-api-name",
+        status = Pending,
+        endpoints = Seq.empty,
+        supportingInformation = "test-supporting-information",
+        requested = LocalDateTime.now(),
+        requestedBy = "test-requested-by",
+        decision = None
+      )
+
+      val request = SendEmailRequest(
+        application.teamMembers.map(teamMember => teamMember.email),
+        accessRejectedEmailToTeamTemplateId,
+        Map(
+          "applicationname" -> application.name,
+          "apispecificationname" -> accessRequest.apiName
+        )
+      )
+
+      stubFor(
+        post(urlEqualTo("/hmrc/email"))
+          .withHeader("Content-Type", equalTo("application/json"))
+          .withRequestBody(
+            equalToJson(Json.toJson(request).toString())
+          )
+          .willReturn(
+            aResponse()
+              .withStatus(ACCEPTED)
+          )
+      )
+
+      buildConnector(this).sendAccessRejectedEmailToTeam(application, accessRequest)(new HeaderCarrier()) map {
+        response =>
+          response mustBe Right(())
+      }
+    }
   }
 }
 object EmailConnectorSpec extends HttpClientV2Support with TableDrivenPropertyChecks {
@@ -338,11 +366,8 @@
   val deleteApplicationEmailToUserTemplateId: String = "test-delete-application-to-user-template-id"
   val deleteApplicationEmailToTeamTemplateId: String = "test-delete-application-to-team-template-id"
   val applicationCreatedEmailToCreatorTemplateId: String = "test-application-created-to-creator-template-id"
-<<<<<<< HEAD
+  val accessApprovedEmailToTeamTemplateId: String = "test-access-approved-to-team-template-id"
   val accessRejectedEmailToTeamTemplateId: String = "test-access-rejected-to-team-template-id"
-=======
-  val accessApprovedEmailToTeamTemplateId: String = "test-access-approved-to-team-template-id"
->>>>>>> adf4ab4d
 
   val email1: String = "test-email1@test.com"
   val email2: String = "test-email2@test.com"
@@ -363,11 +388,9 @@
         "microservice.services.email.deleteApplicationEmailToUserTemplateId" -> deleteApplicationEmailToUserTemplateId,
         "microservice.services.email.deleteApplicationEmailToTeamTemplateId" -> deleteApplicationEmailToTeamTemplateId,
         "microservice.services.email.applicationCreatedEmailToCreatorTemplateId" -> applicationCreatedEmailToCreatorTemplateId,
-<<<<<<< HEAD
+        "microservice.services.email.accessApprovedEmailToTeamTemplateId" -> accessApprovedEmailToTeamTemplateId
+        "microservice.services.email.applicationCreatedEmailToCreatorTemplateId" -> applicationCreatedEmailToCreatorTemplateId,
         "microservice.services.email.accessRejectedEmailToTeamTemplateId" -> accessRejectedEmailToTeamTemplateId
-=======
-        "microservice.services.email.accessApprovedEmailToTeamTemplateId" -> accessApprovedEmailToTeamTemplateId
->>>>>>> adf4ab4d
       ))
     )
 
