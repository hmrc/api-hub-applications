--- conflicted
+++ resolved
@@ -597,7 +597,7 @@
 
   def hipEnvironments(wireMockSupport: WireMockSupport): HipEnvironments = new HipEnvironments {
     override protected val baseEnvironments: Seq[BaseHipEnvironment] = Seq.empty
-    
+
     override val environments: Seq[HipEnvironment] = Seq(
       DefaultHipEnvironment(
         id = "production",
@@ -608,11 +608,8 @@
         secret = primarySecret,
         useProxy = false,
         apiKey = None,
-<<<<<<< HEAD
+        promoteTo = None,
         apimEnvironmentName = "production"
-=======
-        promoteTo = None
->>>>>>> 14ee78fe
       ),
       DefaultHipEnvironment(
         id = "test",
@@ -623,11 +620,8 @@
         secret = secondarySecret,
         useProxy = false,
         apiKey = Some(secondaryApiKey),
-<<<<<<< HEAD
-        apimEnvironmentName = "test"
-=======
+        apimEnvironmentName = "test",
         promoteTo = None
->>>>>>> 14ee78fe
       )
     )
     override def production: HipEnvironment = environments.head
