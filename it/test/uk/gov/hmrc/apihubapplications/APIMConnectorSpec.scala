--- conflicted
+++ resolved
@@ -905,11 +905,8 @@
         secret = primarySecret,
         useProxy = false,
         apiKey = None,
-<<<<<<< HEAD
+        promoteTo = None,
         apimEnvironmentName = "production"
-=======
-        promoteTo = None
->>>>>>> 14ee78fe
       ),
       DefaultHipEnvironment(
         id = "test",
@@ -920,11 +917,8 @@
         secret = secondarySecret,
         useProxy = false,
         apiKey = Some(secondaryApiKey),
-<<<<<<< HEAD
+        promoteTo = None,
         apimEnvironmentName = "test"
-=======
-        promoteTo = None
->>>>>>> 14ee78fe
       )
     )
     override def production: HipEnvironment = environments.head
