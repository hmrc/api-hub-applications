--- conflicted
+++ resolved
@@ -29,11 +29,8 @@
     secret = "test-production-secret",
     useProxy = false,
     apiKey = None,
-<<<<<<< HEAD
+    promoteTo = None,
     apimEnvironmentName = "production"
-=======
-    promoteTo = None
->>>>>>> 14ee78fe
   )
   val secondaryEnvironment: HipEnvironment = DefaultHipEnvironment(
     id = "test",
@@ -44,15 +41,12 @@
     secret = "test-test-secret",
     useProxy = false,
     apiKey = Some("test-api-key"),
-<<<<<<< HEAD
+    promoteTo = Some(primaryEnvironment),
     apimEnvironmentName = "test"
-=======
-    promoteTo = Some(primaryEnvironment)
->>>>>>> 14ee78fe
   )
 
   override protected val baseEnvironments: Seq[BaseHipEnvironment] = Seq.empty
-  
+
   override val environments: Seq[HipEnvironment] = Seq(
     primaryEnvironment,
     secondaryEnvironment
