--- conflicted
+++ resolved
@@ -38,11 +38,10 @@
     Future.successful(Right(Secret(fakeSecret)))
   }
 
-<<<<<<< HEAD
   override def addClientScope(environmentName: EnvironmentName, clientId: String, scopeId: String)(implicit hc: HeaderCarrier): Future[Either[IdmsException, Unit]] = {
     Future.successful(Right(()))
   }
-=======
+
   override def fetchClientScopes(
     environmentName: EnvironmentName,
     clientId: String
@@ -50,7 +49,6 @@
     Future.successful(Right(Seq(ClientScope(fakeClientScopeId1), ClientScope(fakeClientScopeId2))))
   }
 
->>>>>>> 167a162c
 }
 
 object FakeIdmsConnector {
